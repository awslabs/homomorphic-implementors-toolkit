// Copyright Amazon.com, Inc. or its affiliates. All Rights Reserved.
// SPDX-License-Identifier: Apache-2.0

#include "depthfinder.h"

#include <glog/logging.h>

#include "../../common.h"

using namespace std;
using namespace seal;

namespace hit {

<<<<<<< HEAD
=======
    CKKSCiphertext DepthFinder::encrypt(const vector<double> &coeffs) {
        return encrypt(coeffs, -1);
    }

>>>>>>> 81fac1dd
    CKKSCiphertext DepthFinder::encrypt(const vector<double> &, int level) {
        if (encryption_mode_ == FIRST_ENCRYPT) {
            if (level == -1) {
                encryption_mode_ = IMPLICIT_LEVEL;
            } else {
                encryption_mode_ = EXPLICIT_LEVEL;
            }
        }

        if (level < -1) {
            LOG_AND_THROW_STREAM("Encryption level must be non-negative, got " << level);
        }

        if (level == -1 && encryption_mode_ == EXPLICIT_LEVEL) {
            LOG_AND_THROW_STREAM(
                "You have previously called `encrypt` with an explicit encryption level; you cannot use the default "
                "level now with the DepthFinder evaluator.");
        }
        if (level != -1 && encryption_mode_ == IMPLICIT_LEVEL) {
            LOG_AND_THROW_STREAM(
                "You have previously called `encrypt` without an explicit encryption level; you cannot use explicit "
                "levels now with the DepthFinder evaluator.");
        }

        if (level == -1) {
            level = top_he_level_;  // a default level
        }

        CKKSCiphertext destination;
        destination.he_level_ = level;
        // Using a default num_slots_ is potentially problematic if the depth of
        // the function depends on the number of slots. This seems like an unusual
        // situation, so its doesn't seem worth fixing.
        destination.num_slots_ = num_slots_;
        destination.initialized = true;

        return destination;
    }

    // print some debug info
    void DepthFinder::print_stats(         // NOLINTNEXTLINE(readability-convert-member-functions-to-static)
        const CKKSCiphertext &ct) const {  // NOLINT(readability-convert-member-functions-to-static)
        VLOG(VLOG_EVAL) << "    + Level: " << ct.he_level();
    }

    int DepthFinder::num_slots() const {
        return num_slots_;
    }

    void DepthFinder::rescale_to_next_inplace_internal(CKKSCiphertext &ct) {
        /* The DepthFinder is always created as a "depth 0" evaluator, meaning that with
         * the current implementation, top_he_level_ is *always* 0.
         * There are two possible scenarios.
         *  1. All calls to encrypt() use an implicit encryption level (encryption_mode_=IMPLICIT_LEVEL)
         *     In this case, all CTs start with he_level = 0, so reducing the level
         *     results in a negative he_level. Then zero minus a negative number is positive, which accurately
         *     tracks the computation depth.
         *  2. All calls to encrypt() use an explicit encryption level (encryption_mode_=EXPLICIT_LEVEL)
         *     In this case, ciphertexts are encrypted with a positive level, meaning
         *     zero minus a positive number is never larger than the base multiplicative_depth_ of 0. Instead,
         *     we use the outer `max` to account for explicitly-leveled ciphertexts.
         */
        {
            scoped_lock lock(mutex_);
            multiplicative_depth_ = max(max(multiplicative_depth_, top_he_level_ - ct.he_level() + 1), ct.he_level());
        }
    }

    int DepthFinder::get_multiplicative_depth() const {
        shared_lock lock(mutex_);
        return multiplicative_depth_;
    }
}  // namespace hit<|MERGE_RESOLUTION|>--- conflicted
+++ resolved
@@ -12,13 +12,10 @@
 
 namespace hit {
 
-<<<<<<< HEAD
-=======
     CKKSCiphertext DepthFinder::encrypt(const vector<double> &coeffs) {
         return encrypt(coeffs, -1);
     }
 
->>>>>>> 81fac1dd
     CKKSCiphertext DepthFinder::encrypt(const vector<double> &, int level) {
         if (encryption_mode_ == FIRST_ENCRYPT) {
             if (level == -1) {
