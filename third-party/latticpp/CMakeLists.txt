--- conflicted
+++ resolved
@@ -8,32 +8,11 @@
 # suppress a CMake warning about an unused variable
 set(SUPPRESS_VAR_WARNING ${3P_INSTALL_DIR})
 
-<<<<<<< HEAD
-if (EXISTS ${CMAKE_CURRENT_LIST_DIR}/src)
-    message(STATUS "Found source code for Latticpp in ${CMAKE_CURRENT_LIST_DIR}.")
-else()
-    message(STATUS "No source code found for Latticpp; downloading in ${CMAKE_CURRENT_LIST_DIR}.")
-    include(ExternalProject)
-    ExternalProject_Add(EP_AWSLATIGO
-        SOURCE_DIR           ${CMAKE_CURRENT_LIST_DIR}/src
-        GIT_REPOSITORY       https://github.com/awslabs/aws-cppwrapper-lattigo.git
-        GIT_TAG              6218058397740d4e3e5afb0045755f886253ce1a
-        GIT_CONFIG           advice.detachedHead=false
-        CMAKE_ARGS           -DCMAKE_BUILD_TYPE=${CMAKE_BUILD_TYPE}
-        UPDATE_COMMAND       ""
-        CONFIGURE_COMMAND    ""
-        BUILD_COMMAND        ""
-        INSTALL_COMMAND      ""
-        TEST_COMMAND         ""
-        TEST_COMMAND         ""
-    )
-endif()
-=======
 include(ExternalProject)
 ExternalProject_Add(EP_AWSLATIGO
     SOURCE_DIR           ${CMAKE_CURRENT_LIST_DIR}/src
     GIT_REPOSITORY       https://github.com/awslabs/aws-cppwrapper-lattigo.git
-    GIT_TAG              main
+    GIT_TAG              6218058397740d4e3e5afb0045755f886253ce1a
     GIT_CONFIG           advice.detachedHead=false
     CMAKE_ARGS           -DCMAKE_BUILD_TYPE=${CMAKE_BUILD_TYPE}
     UPDATE_COMMAND       ""
@@ -42,5 +21,4 @@
     INSTALL_COMMAND      ""
     TEST_COMMAND         ""
     TEST_COMMAND         ""
-)
->>>>>>> 48747cf0
+)